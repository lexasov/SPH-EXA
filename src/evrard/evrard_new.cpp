--- conflicted
+++ resolved
@@ -163,19 +163,16 @@
 
         if ((writeFrequency > 0 && d.iteration % writeFrequency == 0) || writeFrequency == 0)
         {
-<<<<<<< HEAD
             // update neighbor counts for output
             for (auto& t : taskList.tasks)
             {
                 std::copy(t.neighborsCount.begin(), t.neighborsCount.end(), d.neighborCounts.begin() + t.firstParticle);
             }
 
-=======
 #ifdef SPH_EXA_HAVE_H5PART
             fileWriter.dumpParticleDataToH5File(d, domain.startIndex(), domain.endIndex(),
                                                    outDirectory + "dump_evrard.h5part");
 #else
->>>>>>> ccef6ccf
             fileWriter.dumpParticleDataToAsciiFile(d, domain.startIndex(), domain.endIndex(),
                                                    outDirectory + "dump_evrard" + std::to_string(d.iteration) + ".txt");
 #endif
