/*
 * MIT License
 *
 * Copyright (c) 2021 CSCS, ETH Zurich
 *               2021 University of Basel
 *
 * Permission is hereby granted, free of charge, to any person obtaining a copy
 * of this software and associated documentation files (the "Software"), to deal
 * in the Software without restriction, including without limitation the rights
 * to use, copy, modify, merge, publish, distribute, sublicense, and/or sell
 * copies of the Software, and to permit persons to whom the Software is
 * furnished to do so, subject to the following conditions:
 *
 * The above copyright notice and this permission notice shall be included in all
 * copies or substantial portions of the Software.
 *
 * THE SOFTWARE IS PROVIDED "AS IS", WITHOUT WARRANTY OF ANY KIND, EXPRESS OR
 * IMPLIED, INCLUDING BUT NOT LIMITED TO THE WARRANTIES OF MERCHANTABILITY,
 * FITNESS FOR A PARTICULAR PURPOSE AND NONINFRINGEMENT. IN NO EVENT SHALL THE
 * AUTHORS OR COPYRIGHT HOLDERS BE LIABLE FOR ANY CLAIM, DAMAGES OR OTHER
 * LIABILITY, WHETHER IN AN ACTION OF CONTRACT, TORT OR OTHERWISE, ARISING FROM,
 * OUT OF OR IN CONNECTION WITH THE SOFTWARE OR THE USE OR OTHER DEALINGS IN THE
 * SOFTWARE.
 */

/*! @file
 * @brief Contains the object holding all particle data on the GPU
 */

#pragma once

#include <variant>

#include <thrust/device_vector.h>
#include <thrust/host_vector.h>

#include "cstone/util/util.hpp"
#include "util/cuda_utils.cuh"
#include "data_util.hpp"
#include "field_states.hpp"
#include "tables.hpp"

namespace sphexa
{

template<typename T, class KeyType>
class DeviceParticlesData : public FieldStates<DeviceParticlesData<T, KeyType>>
{
    size_t allocatedTaskSize = 0;

    template<class FType>
    using DevVector = thrust::device_vector<FType>;

public:
    // number of CUDA streams to use
    static constexpr int NST = 2;
    // max number of particles to process per launch in kernel with async transfers
    static constexpr int taskSize = 1000000;

    struct neighbors_stream
    {
        cudaStream_t stream;
        int*         d_neighborsCount;
    };

    struct neighbors_stream d_stream[NST];

    /*! @brief Particle fields
     *
     * The length of these arrays equals the local number of particles including halos
     * if the field is active and is zero if the field is inactive.
     */
    DevVector<T>       x, y, z, x_m1, y_m1, z_m1;    // Positions
    DevVector<T>       vx, vy, vz;                   // Velocities
    DevVector<T>       rho;                          // Density
    DevVector<T>       temp;                         // Temperature
    DevVector<T>       u;                            // Internal Energy
    DevVector<T>       p;                            // Pressure
    DevVector<T>       prho;                         // p / (kx * m^2 * gradh)
    DevVector<T>       h;                            // Smoothing Length
    DevVector<T>       m;                            // Mass
    DevVector<T>       c;                            // Speed of sound
    DevVector<T>       cv;                           // Specific heat
    DevVector<T>       mue, mui;                     // mean molecular weight (electrons, ions)
    DevVector<T>       divv, curlv;                  // Div(velocity), Curl(velocity)
    DevVector<T>       ax, ay, az;                   // acceleration
    DevVector<T>       du, du_m1;                    // energy rate of change (du/dt)
    DevVector<T>       c11, c12, c13, c22, c23, c33; // IAD components
    DevVector<T>       alpha;                        // AV coeficient
    DevVector<T>       xm;                           // Volume element definition
    DevVector<T>       kx;                           // Volume element normalization
    DevVector<T>       gradh;                        // grad(h) term
    DevVector<KeyType> codes;                        // Particle space-filling-curve keys
    DevVector<int>     neighborsCount;               // number of neighbors of each particle

    DevVector<T> wh;
    DevVector<T> whd;

    /*! @brief
     * Name of each field as string for use e.g in HDF5 output. Order has to correspond to what's returned by data().
     */
    inline static constexpr std::array fieldNames{
        "x",   "y",   "z",   "x_m1", "y_m1", "z_m1", "vx", "vy",    "vz",    "rho",   "u",     "p",    "prho",
        "h",   "m",   "c",   "ax",   "ay",   "az",   "du", "du_m1", "c11",   "c12",   "c13",   "c22",  "c23",
        "c33", "mue", "mui", "temp", "cv",   "xm",   "kx", "divv",  "curlv", "alpha", "gradh", "keys", "nc"};

    /*! @brief return a tuple of field references
     *
     * Note: this needs to be in the same order as listed in fieldNames
     */
    auto dataTuple()
    {
        auto ret =
            std::tie(x, y, z, x_m1, y_m1, z_m1, vx, vy, vz, rho, u, p, prho, h, m, c, ax, ay, az, du, du_m1, c11, c12,
                     c13, c22, c23, c33, mue, mui, temp, cv, xm, kx, divv, curlv, alpha, gradh, codes, neighborsCount);

        static_assert(std::tuple_size_v<decltype(ret)> == fieldNames.size());
        return ret;
    }

    /*! @brief return a vector of pointers to field vectors
     *
     * We implement this by returning an rvalue to prevent having to store pointers and avoid
     * non-trivial copy/move constructors.
     */
    auto data()
    {
        using IntVecType = std::decay_t<decltype(neighborsCount)>;
        using KeyVecType = std::decay_t<decltype(codes)>;
        using FieldType  = std::variant<DevVector<float>*, DevVector<double>*, KeyVecType*, IntVecType*>;

        return std::apply([](auto&... fields) { return std::array<FieldType, sizeof...(fields)>{&fields...}; },
                          dataTuple());
    }

    void resize(size_t size);

    DeviceParticlesData()
    {
        auto wh_table  = ::sph::lt::createWharmonicLookupTable<T, ::sph::lt::size>();
        auto whd_table = ::sph::lt::createWharmonicDerivativeLookupTable<T, ::sph::lt::size>();

        wh  = DevVector<T>(wh_table.begin(), wh_table.end());
        whd = DevVector<T>(whd_table.begin(), whd_table.end());

        for (int i = 0; i < NST; ++i)
        {
            CHECK_CUDA_ERR(cudaStreamCreate(&d_stream[i].stream));
        }
        resize_streams(taskSize);
    }

    ~DeviceParticlesData()
    {
        for (int i = 0; i < NST; ++i)
        {
            CHECK_CUDA_ERR(cudaStreamDestroy(d_stream[i].stream));
            CHECK_CUDA_ERR(::sph::cuda::utils::cudaFree(d_stream[i].d_neighborsCount));
        }
    }

private:
    void resize_streams(size_t newTaskSize)
    {
        if (newTaskSize > allocatedTaskSize)
        {
            if (allocatedTaskSize)
            {
                for (int i = 0; i < NST; ++i)
                {
                    CHECK_CUDA_ERR(::sph::cuda::utils::cudaFree(d_stream[i].d_neighborsCount));
                }
            }

            // allocate 1% extra to avoid reallocation on small size increase
            newTaskSize = size_t(double(newTaskSize) * 1.01);

            for (int i = 0; i < NST; ++i)
            {
                CHECK_CUDA_ERR(::sph::cuda::utils::cudaMalloc(newTaskSize * sizeof(int), d_stream[i].d_neighborsCount));
            }

            allocatedTaskSize = newTaskSize;
        }
    }
};

<<<<<<< HEAD
template<class DataType, std::enable_if_t<HaveGpu<typename DataType::AcceleratorType>{}, int> = 0>
=======
template<class ThrustVec>
typename ThrustVec::value_type* rawPtr(ThrustVec& p)
{
    assert(p.size() && "cannot get pointer to unallocated device vector memory");
    return thrust::raw_pointer_cast(p.data());
}

template<class ThrustVec>
const typename ThrustVec::value_type* rawPtr(const ThrustVec& p)
{
    assert(p.size() && "cannot get pointer to unallocated device vector memory");
    return thrust::raw_pointer_cast(p.data());
}

template<class DataType, std::enable_if_t<cstone::HaveGpu<typename DataType::AcceleratorType>{}, int> = 0>
>>>>>>> 098869b5
void transferToDevice(DataType& d, size_t first, size_t last, const std::vector<std::string>& fields)
{
    auto hostData = d.data();
    auto deviceData = d.devData.data();

    auto launchTransfer = [first, last](const auto* hostField, auto* deviceField)
    {
        using Type1 = std::decay_t<decltype(*hostField)>;
        using Type2 = std::decay_t<decltype(*deviceField)>;
        if constexpr (std::is_same_v<typename Type1::value_type, typename Type2::value_type>)
        {
            assert(hostField->size() > 0);
            assert(deviceField->size() > 0);
            size_t transferSize = (last - first) * sizeof(typename Type1::value_type);
            CHECK_CUDA_ERR(cudaMemcpy(
                rawPtr(*deviceField) + first, hostField->data() + first, transferSize, cudaMemcpyHostToDevice));
        }
        else { throw std::runtime_error("Field type mismatch between CPU and GPU in copy to device");
        }
    };

    for (const auto& field : fields)
    {
        int fieldIdx =
            std::find(DataType::fieldNames.begin(), DataType::fieldNames.end(), field) - DataType::fieldNames.begin();
        std::visit(launchTransfer, hostData[fieldIdx], deviceData[fieldIdx]);
    }
}

template<class DataType, std::enable_if_t<cstone::HaveGpu<typename DataType::AcceleratorType>{}, int> = 0>
void transferToHost(DataType& d, size_t first, size_t last, const std::vector<std::string>& fields)
{
    auto hostData   = d.data();
    auto deviceData = d.devData.data();

    auto launchTransfer = [first, last](auto* hostField, const auto* deviceField)
    {
        using Type1 = std::decay_t<decltype(*hostField)>;
        using Type2 = std::decay_t<decltype(*deviceField)>;
        if constexpr (std::is_same_v<typename Type1::value_type, typename Type2::value_type>)
        {
            assert(hostField->size() > 0);
            assert(deviceField->size() > 0);
            size_t transferSize = (last - first) * sizeof(typename Type1::value_type);
            CHECK_CUDA_ERR(cudaMemcpy(
                hostField->data() + first, rawPtr(*deviceField) + first, transferSize, cudaMemcpyDeviceToHost));
        }
        else { throw std::runtime_error("Field type mismatch between CPU and GPU in copy to device");
        }
    };

    for (const auto& field : fields)
    {
        int fieldIdx =
            std::find(DataType::fieldNames.begin(), DataType::fieldNames.end(), field) - DataType::fieldNames.begin();
        std::visit(launchTransfer, hostData[fieldIdx], deviceData[fieldIdx]);
    }
}

} // namespace sphexa<|MERGE_RESOLUTION|>--- conflicted
+++ resolved
@@ -185,25 +185,7 @@
     }
 };
 
-<<<<<<< HEAD
-template<class DataType, std::enable_if_t<HaveGpu<typename DataType::AcceleratorType>{}, int> = 0>
-=======
-template<class ThrustVec>
-typename ThrustVec::value_type* rawPtr(ThrustVec& p)
-{
-    assert(p.size() && "cannot get pointer to unallocated device vector memory");
-    return thrust::raw_pointer_cast(p.data());
-}
-
-template<class ThrustVec>
-const typename ThrustVec::value_type* rawPtr(const ThrustVec& p)
-{
-    assert(p.size() && "cannot get pointer to unallocated device vector memory");
-    return thrust::raw_pointer_cast(p.data());
-}
-
 template<class DataType, std::enable_if_t<cstone::HaveGpu<typename DataType::AcceleratorType>{}, int> = 0>
->>>>>>> 098869b5
 void transferToDevice(DataType& d, size_t first, size_t last, const std::vector<std::string>& fields)
 {
     auto hostData = d.data();
